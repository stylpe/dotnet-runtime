--- conflicted
+++ resolved
@@ -44,7 +44,6 @@
 	DEBUG (9, g_assert (vt->klass->inited));
 	DEBUG (9, fprintf (gc_debug_file, " (to %p, %s size: %lu)\n", destination, ((MonoObject*)obj)->vtable->klass->name, (unsigned long)objsize));
 	binary_protocol_copy (obj, destination, vt, objsize);
-<<<<<<< HEAD
 
 	if (G_UNLIKELY (MONO_GC_OBJ_MOVED_ENABLED ())) {
 		int dest_gen = sgen_ptr_in_nursery (destination) ? GENERATION_NURSERY : GENERATION_OLD;
@@ -52,10 +51,7 @@
 		MONO_GC_OBJ_MOVED ((mword)destination, (mword)obj, dest_gen, src_gen, objsize, vt->klass->name_space, vt->klass->name);
 	}
 
-=======
-	
 #ifdef __GNUC__
->>>>>>> 10b418fa
 	if (objsize <= sizeof (gpointer) * 8) {
 		mword *dest = (mword*)destination;
 		goto *copy_labels [objsize / sizeof (gpointer)];
