// Import the utility functionality.

import jobs.generation.Utilities;
import jobs.generation.JobReport;

// The input project name (e.g. dotnet/corefx)
def project = GithubProject
// The input branch name (e.g. master)
def branch = GithubBranchName
// Folder that the project jobs reside in (project/branch)
def projectFolder = Utilities.getFolderName(project) + '/' + Utilities.getFolderName(branch)

// Globals

// Map of osName -> osGroup.
def osGroupMap = ['Ubuntu14.04':'Linux',
                  'Ubuntu16.04':'Linux',
                  'Ubuntu16.10':'Linux',
                  'Debian8.4':'Linux',
                  'Fedora23':'Linux',
                  'Fedora24':'Linux',
                  'OSX':'OSX',
                  'Windows_NT':'Windows_NT',
                  'CentOS7.1': 'Linux',
                  'OpenSUSE13.2': 'Linux',
                  'OpenSUSE42.1': 'Linux',
                  'RHEL7.2': 'Linux',
                  'LinuxARMEmulator': 'Linux']

// Map of osName -> nuget runtime
def targetNugetRuntimeMap = ['OSX' : 'osx.10.10-x64',
                             'Ubuntu14.04' : 'ubuntu.14.04-x64',
                             'Ubuntu16.04' : 'ubuntu.16.04-x64',
                             'Ubuntu16.10' : 'ubuntu.16.10-x64',
                             'Fedora23' : 'fedora.23-x64',
                             'Fedora24' : 'fedora.24-x64',
                             'Debian8.4' : 'debian.8-x64',
                             'CentOS7.1' : 'centos.7-x64',
                             'OpenSUSE13.2' : 'opensuse.13.2-x64',
                             'OpenSUSE42.1' : 'opensuse.42.1-x64',
                             'RHEL7.2': 'rhel.7-x64']

def osShortName = ['Windows 10': 'win10',
                   'Windows 7' : 'win7',
                   'Windows_NT' : 'windows_nt',
                   'Ubuntu14.04' : 'ubuntu14.04',
                   'OSX' : 'osx',
                   'Windows Nano 2016' : 'winnano16',
                   'Ubuntu16.04' : 'ubuntu16.04',
                   'Ubuntu16.10' : 'ubuntu16.10',
                   'CentOS7.1' : 'centos7.1',
                   'Debian8.4' : 'debian8.4',
                   'OpenSUSE13.2' : 'opensuse13.2',
                   'OpenSUSE42.1' : 'opensuse42.1',
                   'Fedora23' : 'fedora23',
                   'Fedora24' : 'fedora24',
                   'RHEL7.2' : 'rhel7.2']

def buildArchConfiguration = ['Debug': 'x86',
                              'Release': 'x64']

// **************************
// Define code coverage build
// **************************

[true, false].each { isPR ->
    ['local', 'nonlocal'].each { localType ->
        def isLocal = (localType == 'local')

        def newJobName = 'code_coverage_windows'
        def batchCommand = 'call build.cmd -coverage -outerloop -- /p:WithoutCategories=IgnoreForCI'
        if (isLocal) {
            newJobName = "${newJobName}_local"
            batchCommand = "${batchCommand} /p:TestWithLocalNativeLibraries=true"
        }
        def newJob = job(Utilities.getFullJobName(project, newJobName, isPR)) {
            steps {
                batchFile(batchCommand)
            }
        }

        // Set up standard options
        Utilities.standardJobSetup(newJob, project, isPR, "*/${branch}")
        // Set the machine affinity to windows machines
        Utilities.setMachineAffinity(newJob, 'Windows_NT', 'latest-or-auto')
        // Publish reports
        Utilities.addHtmlPublisher(newJob, 'bin/tests/coverage', 'Code Coverage Report', 'index.htm')
        // Archive results.
        Utilities.addArchival(newJob, '**/coverage/*,msbuild.log')
        // Timeout. Code coverage runs take longer, so we set the timeout to be longer.
        Utilities.setJobTimeout(newJob, 180)
        // Set triggers
        if (isPR) {
            if (!isLocal) {
                // Set PR trigger
                Utilities.addGithubPRTriggerForBranch(newJob, branch, 'Code Coverage Windows Debug', '(?i).*test\\W+code\\W+coverage.*')
            }
        }
        else {
            // Set a periodic trigger
            Utilities.addPeriodicTrigger(newJob, '@daily')
        }
    }
}

// **************************
// Define code formatter check build
// **************************

[true, false].each { isPR ->
    def newJob = job(Utilities.getFullJobName(project, 'native_code_format_check', isPR)) {
        steps {
            shell('python src/Native/Unix/format-code.py checkonly')
        }
    }
    
    // Set up standard options.
    Utilities.standardJobSetup(newJob, project, isPR, "*/${branch}")
    // Set the machine affinity to Ubuntu14.04 machines
    Utilities.setMachineAffinity(newJob, 'Ubuntu14.04', 'latest-or-auto')
    if (isPR) {
        // Set PR trigger.  Only trigger when the phrase is said.
        Utilities.addGithubPRTriggerForBranch(newJob, branch, 'Code Formatter Check', '(?i).*test\\W+code\\W+formatter\\W+check.*', true)
    }
    else {
        // Set a push trigger
        Utilities.addGithubPushTrigger(newJob)
    }
}

// **************************
// Define outerloop windows Nano testing.  Run locally on each machine.
// **************************
[true, false].each { isPR ->
    ['Windows Nano 2016'].each { osName ->
        ['Debug', 'Release'].each { configurationGroup ->

            def newJobName = "outerloop_${osShortName[osName]}_${configurationGroup.toLowerCase()}"
            
            def newBuildJobName = "outerloop_${osShortName[osName]}_${configurationGroup.toLowerCase()}_bld"

            def newBuildJob = job(Utilities.getFullJobName(project, newBuildJobName, isPR)) {
                steps {
                    batchFile("call \"C:\\Program Files (x86)\\Microsoft Visual Studio 14.0\\VC\\vcvarsall.bat\" x86 && build.cmd -os=Windows_NT -${configurationGroup} -skipTests -outerloop -- /p:WithoutCategories=IgnoreForCI")
                    // Package up the results.
                    batchFile("C:\\Packer\\Packer.exe .\\bin\\build.pack . bin packages")
                }
            }

            // Set the affinity.  All of these run on Windows currently.
            Utilities.setMachineAffinity(newBuildJob, 'Windows_NT', 'latest-or-auto')
            // Set up standard options.
            Utilities.standardJobSetup(newBuildJob, project, isPR, "*/${branch}")
            // Archive the results
            Utilities.addArchival(newBuildJob, "bin/build.pack,run-test.cmd,msbuild.log")
            
            def fullCoreFXBuildJobName = projectFolder + '/' + newBuildJob.name
            def newTestJobName =  "outerloop_${osShortName[osName]}_${configurationGroup.toLowerCase()}_tst"
            def newTestJob = job(Utilities.getFullJobName(project, newTestJobName, isPR)) {
                steps {
                    // The tests/corefx components
                    copyArtifacts(fullCoreFXBuildJobName) {
                        includePatterns('bin/build.pack')
                        includePatterns('run-test.cmd')
                        buildSelector {
                            buildNumber('\${COREFX_BUILD}')
                        }
                    }

                    // Unpack the build data
                    batchFile("PowerShell -command \"\"C:\\Packer\\unpacker.ps1 .\\bin\\build.pack . > .\\bin\\unpacker.log\"\"")
                    // Run the tests
                    batchFile("run-test.cmd .\\bin\\tests\\Windows_NT.AnyCPU.${configurationGroup} %WORKSPACE%\\packages")
                    // Run the tests
                    batchFile("run-test.cmd .\\bin\\tests\\AnyOS.AnyCPU.${configurationGroup} %WORKSPACE%\\packages")
                }

                parameters {
                    stringParam('COREFX_BUILD', '', 'Build number to use for copying binaries for nano server bld.')
                }
            }

            // Set the affinity.  All of these run on Windows Nano currently.
            Utilities.setMachineAffinity(newTestJob, osName)
            // Set up standard options.
            Utilities.addStandardOptions(newTestJob, isPR)
            // Add the unit test results
            // TODO: Re-enable test analysis when the build refactoring work allows it.
            //Utilities.addXUnitDotNETResults(newTestJob, 'bin/tests/**/testResults.xml')

            def fullCoreFXTestJobName = projectFolder + '/' + newTestJob.name
            def newJob = buildFlowJob(Utilities.getFullJobName(project, newJobName, isPR)) {
                buildFlow("""
                    b = build(params, '${fullCoreFXBuildJobName}')
                    build(params +
                    [COREFX_BUILD: b.build.number], '${fullCoreFXTestJobName}')
                    """)
            }

            // Set the machine affinity to windows_nt, since git fails on Nano.
            Utilities.setMachineAffinity(newJob, 'Windows_NT', 'latest-or-auto')
            // Set up standard options.
            Utilities.standardJobSetup(newJob, project, isPR, "*/${branch}")

            // Set up appropriate triggers.  PR on demand, otherwise nightly
            if (isPR) {
                // Set PR trigger.
                // TODO: More elaborate regex trigger?
                Utilities.addGithubPRTriggerForBranch(newJob, branch, "OuterLoop ${osName} ${configurationGroup}", "(?i).*test\\W+outerloop\\W+${osName}\\W+${configurationGroup}.*")
            }
            else {
                // Set a periodic trigger
                Utilities.addPeriodicTrigger(newJob, '@daily')
            }
        }
    }
}

// **************************
// Define outerloop testing for OSes that can build and run.  Run locally on each machine.
// **************************
[true, false].each { isPR ->
    ['Windows 10', 'Windows 7', 'Windows_NT', 'Ubuntu14.04', 'Ubuntu16.04', 'Ubuntu16.10', 'CentOS7.1', 'OpenSUSE13.2', 'OpenSUSE42.1', 'RHEL7.2', 'Fedora23', 'Fedora24', 'Debian8.4', 'OSX'].each { osName ->
        ['Debug', 'Release'].each { configurationGroup ->

            def newJobName = "outerloop_${osShortName[osName]}_${configurationGroup.toLowerCase()}"

            def newJob = job(Utilities.getFullJobName(project, newJobName, isPR)) {
                steps {
                    if (osName == 'Windows 10' || osName == 'Windows 7' || osName == 'Windows_NT') {
                        batchFile("call \"C:\\Program Files (x86)\\Microsoft Visual Studio 14.0\\VC\\vcvarsall.bat\" x86 && build.cmd -${configurationGroup}")
                        batchFile("call \"C:\\Program Files (x86)\\Microsoft Visual Studio 14.0\\VC\\vcvarsall.bat\" x86 && build-tests.cmd -${configurationGroup} -outerloop -- /p:WithoutCategories=IgnoreForCI")
                    }
                    else if (osName == 'OSX') {
<<<<<<< HEAD
                        shell("HOME=\$WORKSPACE/tempHome ./build.sh -${configurationGroup.toLowerCase()} -outerloop -- /p:TestWithLocalNativeLibraries=true /p:TestNugetRuntimeId=${targetNugetRuntimeMap[osName]} /p:WithoutCategories=IgnoreForCI")
=======
                        shell("HOME=\$WORKSPACE/tempHome ./build.sh -${configurationGroup.toLowerCase()}")
                        shell("HOME=\$WORKSPACE/tempHome ./build-tests.sh -${configurationGroup.toLowerCase()} -outerloop -- /p:WithoutCategories=IgnoreForCI")
>>>>>>> b1a52f1d
                    }
                    else {
                        shell("sudo HOME=\$WORKSPACE/tempHome ./build.sh -${configurationGroup.toLowerCase()}")
                        shell("sudo HOME=\$WORKSPACE/tempHome ./build-tests.sh -${configurationGroup.toLowerCase()} -outerloop -- /p:WithoutCategories=IgnoreForCI")
                    }
                }
            }

            // Set the affinity.  OS name matches the machine affinity.
            if (osName == 'Windows_NT' || osName == 'OSX') {
                Utilities.setMachineAffinity(newJob, osName, "latest-or-auto-elevated")
            }
            else if (osGroupMap[osName] == 'Linux') {
                Utilities.setMachineAffinity(newJob, osName, 'outer-latest-or-auto')
            } else {
                Utilities.setMachineAffinity(newJob, osName, 'latest-or-auto');
            }

            // Set up standard options.
            Utilities.standardJobSetup(newJob, project, isPR, "*/${branch}")
            // Add the unit test results
            // TODO: Re-enable test analysis when the build refactoring work allows it.
            // Utilities.addXUnitDotNETResults(newJob, 'bin/tests/**/testResults.xml')
            // Add archival for the built data.
            Utilities.addArchival(newJob, "msbuild.log", '', doNotFailIfNothingArchived=true, archiveOnlyIfSuccessful=false)
            // Set up appropriate triggers.  PR on demand, otherwise nightly
            if (isPR) {
                // Set PR trigger.
                // TODO: More elaborate regex trigger?
                Utilities.addGithubPRTriggerForBranch(newJob, branch, "OuterLoop ${osName} ${configurationGroup}", "(?i).*test\\W+outerloop\\W+${osName}\\W+${configurationGroup}.*")
            }
            else {
                // Set a periodic trigger
                Utilities.addPeriodicTrigger(newJob, '@daily')
            }
        }
    }
}

// **************************
// Define perf testing.  Built locally and submitted to Helix.
// **************************

// builds with secrets should never be available for pull requests.
// right now perf tests are only run on Win10 (but can be built on any Windows)
['Windows 10'].each { osName ->
    ['Debug', 'Release'].each { configurationGroup ->

        def newJobName = "perf_${osShortName[osName]}_${configurationGroup.toLowerCase()}"

        def newJob = job(Utilities.getFullJobName(project, newJobName, /* isPR */ false)) {
            steps {
                helix("Build.cmd -- /p:Creator=dotnet-bot /p:ArchiveTests=true /p:ConfigurationGroup=${configurationGroup} /p:Configuration=Windows_${configurationGroup} /p:TestDisabled=true /p:EnableCloudTest=true /p:BuildMoniker={uniqueId} /p:TargetQueue=Windows.10.Amd64 /p:TestProduct=CoreFx /p:Branch=master /p:OSGroup=Windows_NT /p:CloudDropAccountName=dotnetbuilddrops /p:CloudResultsAccountName=dotnetjobresults /p:CloudDropAccessToken={CloudDropAccessToken} /p:CloudResultsAccessToken={CloudResultsAccessToken} /p:BuildCompleteConnection={BuildCompleteConnection} /p:BuildIsOfficialConnection={BuildIsOfficialConnection} /p:DocumentDbKey={DocumentDbKey} /p:DocumentDbUri=https://hms.documents.azure.com:443/ /p:FuncTestsDisabled=true /p:Performance=true")
            }
        }
        
        Utilities.setMachineAffinity(newJob, 'Windows_NT', 'latest-or-auto')

        // Set up standard options.
        Utilities.standardJobSetup(newJob, project, /* isPR */ false, "*/${branch}")
        
        // Set a periodic trigger
        Utilities.addPeriodicTrigger(newJob, '@daily')

        Utilities.addPrivatePermissions(newJob)
    }
}

// **************************
// Define innerloop testing.  These jobs run on every merge and a subset of them run on every PR, the ones
// that don't run per PR can be requested via a magic phrase.
// **************************
[true, false].each { isPR ->
    ['netcoreapp'].each { targetGroup ->
        ['Debug', 'Release'].each { configurationGroup ->
            ['Windows_NT', 'Ubuntu14.04', 'Ubuntu16.04', 'Ubuntu16.10', 'Debian8.4', 'CentOS7.1', 'OpenSUSE13.2', 'OpenSUSE42.1', 'Fedora23', 'Fedora24', 'RHEL7.2', 'OSX'].each { osName ->
                def osGroup = osGroupMap[osName]
                def newJobName = "${osName.toLowerCase()}_${configurationGroup.toLowerCase()}"

                def newJob = job(Utilities.getFullJobName(project, newJobName, isPR)) {
                    // On Windows we use the packer to put together everything. On *nix we use tar
                    steps {
                        if (osName == 'Windows 10' || osName == 'Windows 7' || osName == 'Windows_NT') {
                            batchFile("call \"C:\\Program Files (x86)\\Microsoft Visual Studio 14.0\\VC\\vcvarsall.bat\" x86 && build.cmd -${configurationGroup} -os:${osGroup} -buildArch:${buildArchConfiguration[configurationGroup]} -- /p:BuildConfiguration=${targetGroup}-${osGroup}-${configurationGroup}-${buildArchConfiguration[configurationGroup]}")
                            batchFile("call \"C:\\Program Files (x86)\\Microsoft Visual Studio 14.0\\VC\\vcvarsall.bat\" x86 && build-tests.cmd -${configurationGroup} -os:${osGroup} -buildArch:${buildArchConfiguration[configurationGroup]} -- /p:WithoutCategories=IgnoreForCI /p:BuildConfiguration=${targetGroup}-${osGroup}-${configurationGroup}-${buildArchConfiguration[configurationGroup]}")
                            batchFile("C:\\Packer\\Packer.exe .\\bin\\build.pack .\\bin")
                        }
                        else {
                            // Use Server GC for Ubuntu/OSX Debug PR build & test
                            def useServerGC = (configurationGroup == 'Release' && isPR) ? 'useServerGC' : ''
                            shell("HOME=\$WORKSPACE/tempHome ./build.sh -${configurationGroup.toLowerCase()} -- /p:BuildConfiguration=${targetGroup}-${osGroup}-${configurationGroup}-x64")
                            shell("HOME=\$WORKSPACE/tempHome ./build-tests.sh -${configurationGroup.toLowerCase()} -- ${useServerGC} /p:TestWithLocalNativeLibraries=true /p:WithoutCategories=IgnoreForCI /p:BuildConfiguration=${targetGroup}-${osGroup}-${configurationGroup}-x64")
                            // Tar up the appropriate bits.  On OSX the tarring is a different syntax for exclusion.
                            if (osName == 'OSX') {
                                // TODO: Re-enable package archival when the build refactoring work allows it.
                                // shell("tar -czf bin/build.tar.gz --exclude *.Tests bin/*.${configurationGroup} bin/ref bin/packages")
                                shell("tar -czf bin/build.tar.gz --exclude *.Tests bin/*.${configurationGroup} bin/ref")
                            }
                            else {
                                // TODO: Re-enable package archival when the build refactoring work allows it.
                                // shell("tar -czf bin/build.tar.gz bin/*.${configurationGroup} bin/ref bin/packages --exclude=*.Tests")
                                shell("tar -czf bin/build.tar.gz bin/*.${configurationGroup} bin/ref --exclude=*.Tests")
                            }
                        }
                    }
                }

                // Set the affinity.
                Utilities.setMachineAffinity(newJob, osName, 'latest-or-auto')
                // Set up standard options.
                Utilities.standardJobSetup(newJob, project, isPR, "*/${branch}")
                // Add the unit test results
                // TODO: Re-enable test analysis when the build refactoring work allows it.
                // Utilities.addXUnitDotNETResults(newJob, 'bin/tests/**/testResults.xml')
                def archiveContents = "msbuild.log"
                if (osName.contains('Windows')) {
                    // Packer.exe is a .NET Framework application. When we can use it from the tool-runtime, we can archive the ".pack" file here.
                    archiveContents += ",bin/build.pack"
                }
                else {
                    archiveContents += ",bin/build.tar.gz"
                }
                // Add archival for the built data.
                Utilities.addArchival(newJob, archiveContents, '', doNotFailIfNothingArchived=true, archiveOnlyIfSuccessful=false)
                // Set up triggers
                if (isPR) {
                    // Set PR trigger, we run Windows_NT, Ubuntu 14.04, CentOS 7.1 and OSX on every PR.
                    if ( osName == 'Windows_NT' || osName == 'Ubuntu14.04' || osName == 'CentOS7.1' || osName == 'OSX' ) {
                        Utilities.addGithubPRTriggerForBranch(newJob, branch, "Innerloop ${osName} ${configurationGroup} Build and Test")
                    }
                    else {
                        Utilities.addGithubPRTriggerForBranch(newJob, branch, "Innerloop ${osName} ${configurationGroup} Build and Test", "(?i).*test\\W+innerloop\\W+${osName}\\W+${configurationGroup}.*")
                    }
                }
                else {
                    // Set a push trigger
                    Utilities.addGithubPushTrigger(newJob)
                }
            }
        }
    }
}

// **************************
// Define Linux ARM Emulator testing. This creates a per PR job which
// cross builds native binaries for the Emulator rootfs.
// NOTE: To add Ubuntu-ARM cross build jobs to this code, add the Ubuntu OS to the
// OS array, branch the steps to be performed by Ubuntu and the Linux ARM emulator
// based on the OS being handled, and handle the triggers accordingly
// (the machine affinity of the new job remains the same)
// **************************
[true, false].each { isPR ->
    ['Debug', 'Release'].each { configurationGroup ->
        ['LinuxARMEmulator'].each { osName ->
            ['HardFP', 'SoftFP'].each { abi ->
                def osGroup = osGroupMap[osName]
                def newJobName = "${osName.toLowerCase()}_${abi.toLowerCase()}_cross_${configurationGroup.toLowerCase()}"

                // Setup variables to hold emulator folder path and the rootfs mount path
                def armemul_path = '/opt/linux-arm-emulator'
                def armrootfs_mountpath = '/opt/linux-arm-emulator-root'

                def newJob = job(Utilities.getFullJobName(project, newJobName, isPR)) {
                    steps {
                        // Call the arm32_ci_script.sh script to perform the cross build of native corefx
                        def script = "./scripts/arm32_ci_script.sh --emulatorPath=${armemul_path} --mountPath=${armrootfs_mountpath} --buildConfig=${configurationGroup.toLowerCase()} --verbose"
                        if (abi == "SoftFP") {
                            script += " --softfp"
                        }
                        shell(script)

                        // Archive the native and managed binaries
                        // TODO: Re-enable package archival when the build refactoring work allows it.
                        // shell("tar -czf bin/build.tar.gz bin/*.${configurationGroup} bin/ref bin/packages --exclude=*.Tests")
                        shell("tar -czf bin/build.tar.gz bin/*.${configurationGroup} bin/ref --exclude=*.Tests")
                    }
                }

                // The cross build jobs run on Ubuntu. The arm-cross-latest version
                // contains the packages needed for cross building corefx
                Utilities.setMachineAffinity(newJob, 'Ubuntu14.04', 'arm-cross-latest')

                // Set up standard options.
                Utilities.standardJobSetup(newJob, project, isPR, "*/${branch}")

                // Add archival for the built binaries
                def archiveContents = "bin/build.tar.gz"
                Utilities.addArchival(newJob, archiveContents)

                // Set up triggers
                if (isPR) {
                    Utilities.addGithubPRTriggerForBranch(newJob, branch, "Innerloop Linux ARM Emulator ${abi} ${configurationGroup} Cross Build", "(?i).*test\\W+innerloop\\W+linuxarmemulator\\W+${abi}\\W+${configurationGroup}.*")
                }
                else {
                    // Set a push trigger
                    Utilities.addGithubPushTrigger(newJob)
                }
            }
        }
    }
}

JobReport.Report.generateJobReport(out)

// Make the call to generate the help job
Utilities.createHelperJob(this, project, branch,
    "Welcome to the ${project} Repository",  // This is prepended to the help message
    "Have a nice day!")  // This is appended to the help message.  You might put known issues here.<|MERGE_RESOLUTION|>--- conflicted
+++ resolved
@@ -232,12 +232,8 @@
                         batchFile("call \"C:\\Program Files (x86)\\Microsoft Visual Studio 14.0\\VC\\vcvarsall.bat\" x86 && build-tests.cmd -${configurationGroup} -outerloop -- /p:WithoutCategories=IgnoreForCI")
                     }
                     else if (osName == 'OSX') {
-<<<<<<< HEAD
-                        shell("HOME=\$WORKSPACE/tempHome ./build.sh -${configurationGroup.toLowerCase()} -outerloop -- /p:TestWithLocalNativeLibraries=true /p:TestNugetRuntimeId=${targetNugetRuntimeMap[osName]} /p:WithoutCategories=IgnoreForCI")
-=======
                         shell("HOME=\$WORKSPACE/tempHome ./build.sh -${configurationGroup.toLowerCase()}")
                         shell("HOME=\$WORKSPACE/tempHome ./build-tests.sh -${configurationGroup.toLowerCase()} -outerloop -- /p:WithoutCategories=IgnoreForCI")
->>>>>>> b1a52f1d
                     }
                     else {
                         shell("sudo HOME=\$WORKSPACE/tempHome ./build.sh -${configurationGroup.toLowerCase()}")
